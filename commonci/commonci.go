// Copyright 2020 Google Inc.
//
// Licensed under the Apache License, Version 2.0 (the "License");
// you may not use this file except in compliance with the License.
// You may obtain a copy of the License at
//
//     http://www.apache.org/licenses/LICENSE-2.0
//
// Unless required by applicable law or agreed to in writing, software
// distributed under the License is distributed on an "AS IS" BASIS,
// WITHOUT WARRANTIES OR CONDITIONS OF ANY KIND, either express or implied.
// See the License for the specific language governing permissions and
// limitations under the License.

package commonci

import (
	"fmt"
	"os"
	"path/filepath"
	"sort"
	"strings"

	"gopkg.in/yaml.v3"
)

// commonci contains definitions and constants common to the CI process in
// general (esp. cmd_gen and post_result scripts).

const (
	// RootDir is the base directory of the CI, which in GCB is /workspace.
	RootDir = "/workspace"
	// ResultsDir contains all results of the CI process.
	ResultsDir = "/workspace/results"
	// UserConfigDir by convention contains the user config that is
	// passed from cmd_gen to later stages of the CI. It is common to all
	// CI steps.
	UserConfigDir = "/workspace/user-config"
	// CompatReportValidatorsFile notifies later CI steps of the validators
	// that should be reported as a compatibility report.
	CompatReportValidatorsFile = UserConfigDir + "/compat-report-validators.txt"
	// ScriptFileName by convention is the script with the validator commands.
	ScriptFileName = "script.sh"
	// LatestVersionFileName by convention contains the version description
	// of the tool as output by the tool during the build.
	// Whenever the "latest" version of a tool has a version, it should
	// exist, and for now, it should be output into this file for display.
	LatestVersionFileName = "latest-version.txt"
	// OutFileName by convention contains the stdout of the script file.
	OutFileName = "out"
	// FailFileName by convention contains the stderr of the script file.
	FailFileName = "fail"
)

// ValidatorResultsDir determines where a particular validator and version's
// results are
// stored.
func ValidatorResultsDir(validatorId, version string) string {
	return filepath.Join(ResultsDir, validatorId+version)
}

// Validator describes a validation tool.
type Validator struct {
	// The longer name of the validator.
	Name string
	// IsPerModel means the validator is run per-model, not across the
	// entire repo of YANG files.
	IsPerModel bool
	// IgnoreRunCi says that the validator's commands should be generated
	// regardless of what the "run-ci" value in the .spec.yml is -- namely,
	// that it is a per-build validator, and bypasses the "run-ci" flag
	// that turns on more advanced testing.
	IgnoreRunCi bool
<<<<<<< HEAD
	// IsVirtual indicates that it's not a direct validator.
	IsVirtual bool
	// SkipIfNotApproved means to avoid running the test on a PR before being approved.
	// This is used for long-running and less important validators.
	SkipIfNotApproved bool
=======
>>>>>>> 459de12d
}

// StatusName determines the status description for the version of the validator.
func (v *Validator) StatusName(version string) string {
	if v == nil {
		return ""
	}
	return v.Name + version
}

var (
	// Validators contains the set of supported validators to be run under CI.
	// The key is a unique identifier that's safe to use as a directory name.
	Validators = map[string]*Validator{
		"pyang": &Validator{
			Name:       "Pyang",
			IsPerModel: true,
		},
		"oc-pyang": &Validator{
			Name:       "OpenConfig Linter",
			IsPerModel: true,
		},
		"pyangbind": &Validator{
			Name:       "Pyangbind",
			IsPerModel: true,
		},
		"goyang-ygot": &Validator{
			Name:       "goyang/ygot",
			IsPerModel: true,
		},
		"yanglint": &Validator{
			Name:       "yanglint",
			IsPerModel: true,
		},
		"regexp": &Validator{
			Name:       "regexp tests",
			IsPerModel: false,
		},
		"misc-checks": &Validator{
			Name:        "Miscellaneous Checks",
			IsPerModel:  true,
			IgnoreRunCi: true,
		},
<<<<<<< HEAD
		// This is a virtual entry for all validators configured to
		// report as a compatibility check instead of as a standalone
		// PR status.
		"compat-report": &Validator{
			Name:              "Compatibility Report",
			IsPerModel:        false,
			IsVirtual:         true,
			SkipIfNotApproved: false,
		},
		// NOTE: SkipIfNotApproved is currently not used due to 2 practical problems:
		// 1. It is inconvenient to force the user to always re-invoke the build after approval
		// if the changes were trivial.
		// 2. GCB can't rebuild GitHub App builds more than 3 days ago, so it requires an
		// approval less than 3 days later for a "rerun" to be executed without a new push.
=======
>>>>>>> 459de12d
	}

	// LabelColors are some helper hex colours for posting to GitHub.
	LabelColors = map[string]string{
		"yellow": "ffe200",
		"red":    "ff0000",
		"orange": "ffa500",
		"blue":   "00bfff",
	}

	// validStatuses are the valid pull request status codes that are valid in the GitHub UI.
	validStatuses = map[string]bool{
		"pending": true,
		"success": true,
		"error":   true,
		"failure": true,
	}
)

// ModelInfo represents the yaml model of an OpenConfig .spec.yml file.
type ModelInfo struct {
	Name       string
	DocFiles   []string `yaml:"docs"`
	BuildFiles []string `yaml:"build"`
	RunCi      bool     `yaml:"run-ci"`
}

// OpenConfigModelMap represents the directory structure and model information
// of the entire OpenConfig models required for CI.
type OpenConfigModelMap struct {
	// ModelRoot is the path to the OpenConfig models root directory.
	ModelRoot string
	// ModelInfoMap stores all ModelInfo for each model directory keyed by
	// the relative path to the model directory's .spec.yml.
	ModelInfoMap map[string][]ModelInfo
}

// SingleLineBuildFiles returns all of the build files defined by all the
// .spec.yml files in the models, if run-ci is true, as a single,
// space-separated line.
func (m OpenConfigModelMap) SingleLineBuildFiles() string {
	modelDirNames := make([]string, 0, len(m.ModelInfoMap))
	for modelDirName := range m.ModelInfoMap {
		modelDirNames = append(modelDirNames, modelDirName)
	}
	sort.Strings(modelDirNames)

	var buildFiles []string
	for _, modelDirName := range modelDirNames {
		fmt.Println(modelDirName)
		for _, modelInfo := range m.ModelInfoMap[modelDirName] {
			if !modelInfo.RunCi {
				continue
			}
			buildFiles = append(buildFiles, modelInfo.BuildFiles...)
		}
	}
	return strings.Join(buildFiles, " ")
}

// ParseOCModels walks the path given at modelRoot to populate the OpenConfigModelMap.
func ParseOCModels(modelRoot string) (OpenConfigModelMap, error) {
	modelInfoMap := map[string][]ModelInfo{}
	err := filepath.Walk(modelRoot, func(path string, info os.FileInfo, err error) error {
		if err != nil {
			return fmt.Errorf("prevent panic by handling failure accessing a path %q: %v\n", path, err)
		}
		if !info.IsDir() && info.Name() == ".spec.yml" {
			file, err := os.Open(path)
			if err != nil {
				return fmt.Errorf("failed to open spec file at path %q: %v\n", path, err)
			}
			m := []ModelInfo{}
			if err := yaml.NewDecoder(file).Decode(&m); err != nil {
				return fmt.Errorf("error while unmarshalling spec file at path %q: %v\n", path, err)
			}

			// Change the build paths to the absolute correct paths.
			for _, info := range m {
				for i, fileName := range info.BuildFiles {
					info.BuildFiles[i] = filepath.Join(modelRoot, strings.TrimPrefix(fileName, "yang/"))
				}
			}

			relPath, err := filepath.Rel(modelRoot, filepath.Dir(path))
			if err != nil {
				return fmt.Errorf("failed to calculate relpath at path %q (modelRoot %q): %v\n", path, modelRoot, err)
			}
			// Allow nested model directories to be used later on as a partial file name.
			relPath = strings.ReplaceAll(relPath, "/", ":")
			modelInfoMap[relPath] = m
		}
		return nil
	})

	return OpenConfigModelMap{ModelRoot: modelRoot, ModelInfoMap: modelInfoMap}, err
}<|MERGE_RESOLUTION|>--- conflicted
+++ resolved
@@ -71,14 +71,8 @@
 	// that it is a per-build validator, and bypasses the "run-ci" flag
 	// that turns on more advanced testing.
 	IgnoreRunCi bool
-<<<<<<< HEAD
 	// IsVirtual indicates that it's not a direct validator.
 	IsVirtual bool
-	// SkipIfNotApproved means to avoid running the test on a PR before being approved.
-	// This is used for long-running and less important validators.
-	SkipIfNotApproved bool
-=======
->>>>>>> 459de12d
 }
 
 // StatusName determines the status description for the version of the validator.
@@ -122,7 +116,6 @@
 			IsPerModel:  true,
 			IgnoreRunCi: true,
 		},
-<<<<<<< HEAD
 		// This is a virtual entry for all validators configured to
 		// report as a compatibility check instead of as a standalone
 		// PR status.
@@ -132,13 +125,6 @@
 			IsVirtual:         true,
 			SkipIfNotApproved: false,
 		},
-		// NOTE: SkipIfNotApproved is currently not used due to 2 practical problems:
-		// 1. It is inconvenient to force the user to always re-invoke the build after approval
-		// if the changes were trivial.
-		// 2. GCB can't rebuild GitHub App builds more than 3 days ago, so it requires an
-		// approval less than 3 days later for a "rerun" to be executed without a new push.
-=======
->>>>>>> 459de12d
 	}
 
 	// LabelColors are some helper hex colours for posting to GitHub.
